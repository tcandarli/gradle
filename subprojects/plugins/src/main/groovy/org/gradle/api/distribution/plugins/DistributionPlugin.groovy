/*
 * Copyright 2012 the original author or authors.
 *
 * Licensed under the Apache License, Version 2.0 (the "License");
 * you may not use this file except in compliance with the License.
 * You may obtain a copy of the License at
 *
 *      http://www.apache.org/licenses/LICENSE-2.0
 *
 * Unless required by applicable law or agreed to in writing, software
 * distributed under the License is distributed on an "AS IS" BASIS,
 * WITHOUT WARRANTIES OR CONDITIONS OF ANY KIND, either express or implied.
 * See the License for the specific language governing permissions and
 * limitations under the License.
 */

package org.gradle.api.distribution.plugins

import org.gradle.api.GradleException
import org.gradle.api.Incubating
import org.gradle.api.Plugin
import org.gradle.api.Project
import org.gradle.api.distribution.Distribution
import org.gradle.api.distribution.DistributionContainer
import org.gradle.api.distribution.internal.DefaultDistributionContainer
import org.gradle.api.tasks.Sync
import org.gradle.api.tasks.bundling.Zip
import org.gradle.api.tasks.bundling.Tar
import org.gradle.api.tasks.bundling.AbstractArchiveTask
import org.gradle.internal.reflect.Instantiator

import javax.inject.Inject

/**
 * <p>A {@link Plugin} to package project as a distribution</p>
 *
 * @author scogneau
 *
 */
@Incubating
class DistributionPlugin implements Plugin<Project> {

    static final String DISTRIBUTION_PLUGIN_NAME = "distribution"

    /**
     * Name of the main distribution
     */
    static final String MAIN_DISTRIBUTION_NAME = "main";

    static final String DISTRIBUTION_GROUP = DISTRIBUTION_PLUGIN_NAME
    static final String TASK_DIST_ZIP_NAME = "distZip"
    static final String TASK_DIST_TAR_NAME = "distTar"
    static final String TASK_INSTALL_NAME = "installDist"

    private DistributionContainer extension
    private Project project
    private Instantiator instantiator

    @Inject
    public DistributionPlugin(Instantiator instantiator) {
        this.instantiator = instantiator;
    }

    public void apply(Project project) {
        this.project = project
        addPluginExtension()
    }

    void addPluginExtension() {
<<<<<<< HEAD
        extension = project.extensions.create("distributions", DefaultDistributionContainer.class, Distribution.class, instantiator)
        extension.all { dist ->
            dist.baseName = dist.name == MAIN_DISTRIBUTION_NAME ? project.name : String.format("%s-%s", project.name, name);
            addTask(dist)

        }
        extension.create(DistributionPlugin.MAIN_DISTRIBUTION_NAME)
=======
        extension = project.extensions.create("distributions", DefaultDistributionContainer.class, Distribution.class, instantiator, project.name, project.fileResolver)
        extension.all{
            dist -> addZipTask(dist);
                    addTarTask(dist);
                    addInstallTask(dist);
        }
        Distribution distribution = extension.create(Distribution.MAIN_DISTRIBUTION_NAME)
        distribution.baseName = project.name
>>>>>>> 66f5e617
    }

    void addZipTask(Distribution distribution) {
        def taskName = TASK_DIST_ZIP_NAME
        if (!MAIN_DISTRIBUTION_NAME.equals(distribution.name)) {
            taskName = distribution.name + "DistZip"
        }
        configureArchiveTask(taskName, distribution, Zip)

    }

    void addTarTask(Distribution distribution) {
        def taskName = TASK_DIST_TAR_NAME
        if (!Distribution.MAIN_DISTRIBUTION_NAME.equals(distribution.name)) {
            taskName = distribution.name + "DistTar"
        }
        configureArchiveTask(taskName, distribution, Tar)

    }

    private <T extends AbstractArchiveTask> void configureArchiveTask(String taskName, Distribution distribution, Class<T> type) {
        def distZipTask = project.tasks.add(taskName, type)
        distZipTask.description = "Bundles the project as a distribution."
        distZipTask.group = DISTRIBUTION_GROUP
        distZipTask.conventionMapping.baseName = {
            if (distribution.baseName == null || distribution.baseName.equals("")) {
                throw new GradleException("Distribution baseName must not be null or empty! Check your configuration of the distribution plugin.")
            }
            distribution.baseName
        }
        distZipTask.conventionMapping.version = { project.version != Project.DEFAULT_VERSION ? project.version.toString() : null }
        distZipTask.from("src/main/" + distribution.name) {
            with(distribution.contents)
        }
    }

    private void addInstallTask(Distribution distribution) {
        def taskName = TASK_INSTALL_NAME
        if (!Distribution.MAIN_DISTRIBUTION_NAME.equals(distribution.name)) {
            taskName = "install"+distribution.name + "Dist"
        }
        def installTask = project.tasks.add(taskName, Sync)
        installTask.description = "Installs the project as a JVM application along with libs and OS specific scripts."
        installTask.group = DISTRIBUTION_GROUP
        installTask.with distribution.contents
        installTask.into { project.file("${project.buildDir}/install/${distribution.baseName}") }
        installTask.doFirst {
            if (destinationDir.directory) {
                if (!new File(destinationDir, 'lib').directory || !new File(destinationDir, 'bin').directory) {
                    throw new GradleException("The specified installation directory '${destinationDir}' is neither empty nor does it contain an installation for '${distribution.name}'.\n" +
                            "If you really want to install to this directory, delete it and run the install task again.\n" +
                            "Alternatively, choose a different installation directory."
                    )
                }
            }
        }
    }
}<|MERGE_RESOLUTION|>--- conflicted
+++ resolved
@@ -67,24 +67,14 @@
     }
 
     void addPluginExtension() {
-<<<<<<< HEAD
-        extension = project.extensions.create("distributions", DefaultDistributionContainer.class, Distribution.class, instantiator)
+        extension = project.extensions.create("distributions", DefaultDistributionContainer.class, Distribution.class, instantiator, project.fileResolver)
         extension.all { dist ->
-            dist.baseName = dist.name == MAIN_DISTRIBUTION_NAME ? project.name : String.format("%s-%s", project.name, name);
-            addTask(dist)
-
+            dist.baseName = dist.name == MAIN_DISTRIBUTION_NAME ? project.name : String.format("%s-%s", project.name, dist.name)
+            addZipTask(dist)
+            addTarTask(dist)
+            addInstallTask(dist)
         }
         extension.create(DistributionPlugin.MAIN_DISTRIBUTION_NAME)
-=======
-        extension = project.extensions.create("distributions", DefaultDistributionContainer.class, Distribution.class, instantiator, project.name, project.fileResolver)
-        extension.all{
-            dist -> addZipTask(dist);
-                    addTarTask(dist);
-                    addInstallTask(dist);
-        }
-        Distribution distribution = extension.create(Distribution.MAIN_DISTRIBUTION_NAME)
-        distribution.baseName = project.name
->>>>>>> 66f5e617
     }
 
     void addZipTask(Distribution distribution) {
@@ -98,7 +88,7 @@
 
     void addTarTask(Distribution distribution) {
         def taskName = TASK_DIST_TAR_NAME
-        if (!Distribution.MAIN_DISTRIBUTION_NAME.equals(distribution.name)) {
+        if (!MAIN_DISTRIBUTION_NAME.equals(distribution.name)) {
             taskName = distribution.name + "DistTar"
         }
         configureArchiveTask(taskName, distribution, Tar)
@@ -123,7 +113,7 @@
 
     private void addInstallTask(Distribution distribution) {
         def taskName = TASK_INSTALL_NAME
-        if (!Distribution.MAIN_DISTRIBUTION_NAME.equals(distribution.name)) {
+        if (!MAIN_DISTRIBUTION_NAME.equals(distribution.name)) {
             taskName = "install"+distribution.name + "Dist"
         }
         def installTask = project.tasks.add(taskName, Sync)
